import gettext
import importlib
import locale
import os
import sys
import time
from functools import lru_cache
from gettext import gettext as _
from pathlib import Path

import streamlit as st

LOCALEDIR = Path(__file__).parent.parent / "locale"
BASEDIR = Path(__file__).parent.parent
PYDEMIC_MODULES = ("pydemic_ui", "pydemic")


@lru_cache(1)
def APP_LIST():
    return {
        None: _("Do not run anything"),
        "calc": _("Main epidemic calculator"),
        "api_explorer": _("Pydemic-UI API explorer"),
        "projections": _("Epidemic projections and forecast"),
        "projections_br": _("Brazil Epidemic projections and forecast"),
        "scenarios1": _("Epidemic scenarios (I)"),
        "scenarios2": _("Epidemic scenarios (II)"),
        "model_info": _("Model info"),
        "forecast": _("Forecast"),
        "playground": _("Playground"),
        "model_info_class": ("Classe model info"),
        "scenarios1_class": ("Classe Epidemic Scenarios (I)"),
        "scenarios2_class": ("Classe Epidemic Scenarios (II)"),
<<<<<<< HEAD
        "api_explorer_class": ("Classe Pydemic-UI API explorer"),
=======
        "projections_br_class": _("Classe Brazil Epidemic projections and forecast"),
>>>>>>> 5e73eaca
    }


def select_app(where=st, exclude=(), force_reload=False, **kwargs):
    """
    A simple menu that selects the desired app and run it.
    """

    apps = APP_LIST()
    if exclude:
        apps = {k: v for k, v in apps.items() if k not in exclude}
    if force_reload:
        apps["force_reload"] = _("Force reload of all python modules")

    msg = _("Which app do you want to run?")
    app = where.selectbox(msg, list(apps), format_func=apps.get)

    if app == "force_reload":
        for mod in PYDEMIC_MODULES:
            clear_module(mod, verbose=True)
        where.info(_("Done!"))
    elif app:
        mod_path = f"pydemic_ui.apps.{app}"
        if force_reload:
            sys.modules.pop(mod_path, None)
            if st.button(_("Force reload")):
                for mod in PYDEMIC_MODULES:
                    clear_module(mod, True)

        mod = importlib.import_module(mod_path)
        main = getattr(mod, "main")
        main(**kwargs)

    else:
        silly_animation(_("Doing nothing..."))


def silly_animation(text):
    """
    A silly progressbar animation.
    """

    step = 10
    bar = st.progress(0)
    i = 0
    incr = step
    st.title(text)

    while True:
        time.sleep(0.1)
        i = i + incr
        if i >= 100:
            incr = -step // 2
        if i <= 0:
            incr = step
        bar.progress(i)


def clear_module(mod: str, verbose=False):
    """
    Remove references to module from sys.modules.
    """

    empty = st.empty() if verbose else None
    if verbose:
        empty.info(_("Unloading module: {mod}").format(mod=mod))
        time.sleep(0.1)

    prefix = mod + "."
    i = 0

    for name in list(sys.modules):
        if name == mod or name.startswith(prefix):
            i += 1
            del sys.modules[name]
            if verbose and i % 5 == 0:
                empty.info(name)
                time.sleep(0.01)

    if verbose:
        empty.empty()


def configure_i18n():
    """
    Configure locale and translations.
    """

    lang = os.environ.get("PYDEMIC_LANG") or os.environ.get("LANG")
    locale.setlocale(locale.LC_ALL, lang)
    locale.setlocale(locale.LC_MESSAGES, lang)
    os.environ["LANG"] = lang
    os.environ["LANGUAGE"] = lang.split(".")[0]
    gettext.bindtextdomain("messages", localedir=LOCALEDIR)


def patch_builtins():
    """
    Add some helper functions to builtins for quick and dirt debugging and app
    development.
    """

    with open(BASEDIR / "builtins.py") as fd:
        code = fd.read()
        ns = {"__name__": "builtins_patch"}
        exec(code, ns)
        ns["main"]()


if __name__ == "__main__":
    configure_i18n()
    patch_builtins()
    select_app(force_reload=True)<|MERGE_RESOLUTION|>--- conflicted
+++ resolved
@@ -31,11 +31,8 @@
         "model_info_class": ("Classe model info"),
         "scenarios1_class": ("Classe Epidemic Scenarios (I)"),
         "scenarios2_class": ("Classe Epidemic Scenarios (II)"),
-<<<<<<< HEAD
         "api_explorer_class": ("Classe Pydemic-UI API explorer"),
-=======
         "projections_br_class": _("Classe Brazil Epidemic projections and forecast"),
->>>>>>> 5e73eaca
     }
 
 
