from typing import Iterable
from html import escape
from .st_logger import StLogger
import pandas as pd
import plotly.express as px

class HtmlReport:
    """
    Render HTML reports from logged sequences of Streamlit commands.
    """

    logger: StLogger

    def __init__(self, ignore_input=False):
        self._ignore_input = ignore_input

    def render(self, logger: StLogger):
        """
        Render HTML report to string.
        """
        return "\n".join(self.render_lines(logger))

    def render_lines(self, logger: StLogger) -> Iterable[str]:
        """
        Renders HTML as an iterator of lines.
        """
        for step in logger:
            try:
                handler = getattr(self, f"handle_{step.name}")
            except AttributeError:
                raise ValueError(
                    f'handler "{step.name}" does not exist or is not supported'
                )
            else:
                result = handler(*step.args, **step.kwargs)
                if isinstance(result, str):
                    yield result
                else:
                    yield from result

    def handle_title(self, body):
        return f'<h1 class="title">{escape(body)}</h1>'

    def handle_text(self, body):
        return f"<pre>{escape(body)}</pre>"

    def handle_error(self, body):
        return f'<p class="error">{escape(body)}</p>'

    def handle_header(self, body):
        return f"<h2>{escape(body)}</h2>"

    def handle_info(self, body):
        return f'<p class="alert">{escape(body)}</p>'

    def handle_subheader(self, body):
        return f"<h3>{escape(body)}</h3>"

    def handle_table(self, data):
        return data.to_html()

    def handle_dataframe(self, data, width=None, height=None):
        html = data.to_html()
        if width:
            html = html.replace("<table", f'<table style="max-width: {width}px"')

        if height:
            html = html.replace("<table", f'<table style="max-height: {height}px"')

        return html

<<<<<<< HEAD
    def handle_line_chart(self, data):
        fig = px.line(data)
        html = fig.to_html(full_html=False, include_plotlyjs='cdn')
        return html+'\n'

    def handle_area_chart(self, data):
        fig = px.area(data)
        html = fig.to_html(full_html=False, include_plotlyjs='cdn')
        return html+'\n'
    
    def handle_bar_chart(self, data):
        fig = px.bar(data)
        html = fig.to_html(full_html=False, include_plotlyjs='cdn')
        return html+'\n'
=======
    def handle_button(self, text):
        return f'<button data-baseweb="button" class="st-en st-eo st-c9 st-ep st-eq st-er st-es st-et st-cn st-co st-cp st-cq st-cr st-eu st-ax st-ev st-ew st-ex st-b0 st-ey st-de st-ez st-f0 st-f1 st-f2 st-d0 st-aq st-cs st-ar st-ae st-af st-ag st-ah st-au st-av st-at st-aw st-f3 st-f4 st-f5 st-f6 st-c1 st-ec st-f7 st-f8 st-f9 st-fa st-fb st-fc st-fd st-fe st-ff st-fg st-eg st-fh st-fi st-fj">{escape(text)}</button>'
>>>>>>> 6afcca28
<|MERGE_RESOLUTION|>--- conflicted
+++ resolved
@@ -69,7 +69,6 @@
 
         return html
 
-<<<<<<< HEAD
     def handle_line_chart(self, data):
         fig = px.line(data)
         html = fig.to_html(full_html=False, include_plotlyjs='cdn')
@@ -84,7 +83,6 @@
         fig = px.bar(data)
         html = fig.to_html(full_html=False, include_plotlyjs='cdn')
         return html+'\n'
-=======
+        
     def handle_button(self, text):
-        return f'<button data-baseweb="button" class="st-en st-eo st-c9 st-ep st-eq st-er st-es st-et st-cn st-co st-cp st-cq st-cr st-eu st-ax st-ev st-ew st-ex st-b0 st-ey st-de st-ez st-f0 st-f1 st-f2 st-d0 st-aq st-cs st-ar st-ae st-af st-ag st-ah st-au st-av st-at st-aw st-f3 st-f4 st-f5 st-f6 st-c1 st-ec st-f7 st-f8 st-f9 st-fa st-fb st-fc st-fd st-fe st-ff st-fg st-eg st-fh st-fi st-fj">{escape(text)}</button>'
->>>>>>> 6afcca28
+        return f'<button data-baseweb="button" class="st-en st-eo st-c9 st-ep st-eq st-er st-es st-et st-cn st-co st-cp st-cq st-cr st-eu st-ax st-ev st-ew st-ex st-b0 st-ey st-de st-ez st-f0 st-f1 st-f2 st-d0 st-aq st-cs st-ar st-ae st-af st-ag st-ah st-au st-av st-at st-aw st-f3 st-f4 st-f5 st-f6 st-c1 st-ec st-f7 st-f8 st-f9 st-fa st-fb st-fc st-fd st-fe st-ff st-fg st-eg st-fh st-fi st-fj">{escape(text)}</button>'